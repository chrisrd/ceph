--- conflicted
+++ resolved
@@ -128,15 +128,11 @@
 
   assert(mon->monmap->epoch + 1 == pending_map.epoch ||
 	 pending_map.epoch == 1);  // special case mkfs!
-<<<<<<< HEAD
+  bufferlist bl;
   pending_map.encode(bl, mon->get_quorum_features());
-=======
-  bufferlist bl;
-  pending_map.encode(bl, CEPH_FEATURES_ALL);
 
   put_version(t, pending_map.epoch, bl);
   put_last_committed(t, pending_map.epoch);
->>>>>>> 8fc23ca2
 }
 
 void MonmapMonitor::on_active()
