--- conflicted
+++ resolved
@@ -20,15 +20,7 @@
 #include "messages/MMonPaxos.h"
 
 #include "common/config.h"
-<<<<<<< HEAD
 #include "include/assert.h"
-
-#define dout_subsys ceph_subsys_paxos
-#undef dout_prefix
-#define dout_prefix _prefix(_dout, mon, mon->name, mon->rank, machine_name, state, first_committed, last_committed)
-static ostream& _prefix(std::ostream *_dout, Monitor *mon, const string& name,
-		        int rank, const char *machine_name, int state,
-=======
 #include "common/Formatter.h"
 
 #define dout_subsys ceph_subsys_paxos
@@ -36,7 +28,6 @@
 #define dout_prefix _prefix(_dout, mon, mon->name, mon->rank, paxos_name, state, first_committed, last_committed)
 static ostream& _prefix(std::ostream *_dout, Monitor *mon, const string& name,
 		        int rank, const string& paxos_name, int state,
->>>>>>> 8fc23ca2
 			version_t first_committed, version_t last_committed)
 {
   return *_dout << "mon." << name << "@" << rank
@@ -114,11 +105,7 @@
     if (*p == mon->rank) continue;
     
     MMonPaxos *collect = new MMonPaxos(mon->get_epoch(), MMonPaxos::OP_COLLECT,
-<<<<<<< HEAD
-				       machine_id, ceph_clock_now(g_ceph_context));
-=======
 				       ceph_clock_now(g_ceph_context));
->>>>>>> 8fc23ca2
     collect->last_committed = last_committed;
     collect->first_committed = first_committed;
     collect->pn = accepted_pn;
@@ -154,9 +141,6 @@
     accepted_pn_from = collect->pn_from;
     dout(10) << "accepting pn " << accepted_pn << " from " 
 	     << accepted_pn_from << dendl;
-<<<<<<< HEAD
-    mon->store->put_int(accepted_pn, machine_name, "accepted_pn");
-=======
   
     MonitorDBStore::Transaction t;
     t.put(get_name(), "accepted_pn", accepted_pn);
@@ -166,7 +150,6 @@
     f.flush(*_dout);
     *_dout << dendl;
     get_store()->apply_transaction(t);
->>>>>>> 8fc23ca2
   } else {
     // don't accept!
     dout(10) << "NOT accepting pn " << collect->pn << " from " << collect->pn_from
@@ -197,8 +180,6 @@
   collect->put();
 }
 
-<<<<<<< HEAD
-=======
 /**
  * @note This is Okay. We share our versions between peer_last_committed and
  *	 our last_committed (inclusive), and add their bufferlists to the
@@ -211,7 +192,6 @@
  *	 with the Peon during handle_last(), if the peon's last_committed is
  *	 lower than the leader's last_committed.
  */
->>>>>>> 8fc23ca2
 void Paxos::share_state(MMonPaxos *m, version_t peer_first_committed,
 			version_t peer_last_committed)
 {
@@ -221,29 +201,10 @@
 	   << " lc " << peer_last_committed << dendl;
   version_t v = peer_last_committed + 1;
 
-<<<<<<< HEAD
-  // start with a stashed full copy?
-  if (peer_last_committed + 1 < first_committed) {
-    bufferlist bl;
-    version_t l = get_stashed(bl);
-    assert(l <= last_committed);
-    dout(10) << "share_state starting with latest " << l 
-	     << " (" << bl.length() << " bytes)" << dendl;
-    m->latest_value.claim(bl);
-    m->latest_version = l;
-    v = l;
-  }
-
-  // include incrementals
-  for ( ; v <= last_committed; v++) {
-    if (mon->store->exists_bl_sn(machine_name, v)) {
-      mon->store->get_bl_sn(m->values[v], machine_name, v);
-=======
   // include incrementals
   for ( ; v <= last_committed; v++) {
     if (get_store()->exists(get_name(), v)) {
       get_store()->get(get_name(), v, m->values[v]);
->>>>>>> 8fc23ca2
       dout(10) << " sharing " << v << " (" 
 	       << m->values[v].length() << " bytes)" << dendl;
    }
@@ -269,28 +230,6 @@
   MonitorDBStore::Transaction t;
   map<version_t,bufferlist>::iterator start = m->values.begin();
 
-<<<<<<< HEAD
-  // stash?
-  if (m->latest_version && m->latest_version > last_committed) {
-    dout(10) << "store_state got stash version " 
-	     << m->latest_version << ", zapping old states" << dendl;
-
-    assert(start != m->values.end() && start->first == m->latest_version);
-
-    // wipe out everything we had previously
-    trim_to(last_committed + 1);
-
-    stash_latest(m->latest_version, m->latest_value);
-
-    first_committed = m->latest_version;
-    last_committed = m->latest_version;
-    mon->store->put_bl_sn(start->second, machine_name, m->latest_version);
-    mon->store->put_int(first_committed, machine_name, "first_committed");
-    mon->store->put_int(last_committed, machine_name, "last_committed");
-  }
-
-=======
->>>>>>> 8fc23ca2
   // build map of values to store
   // we want to write the range [last_committed, m->last_committed] only.
   if (start != m->values.end() &&
@@ -301,11 +240,8 @@
     start = m->values.end();
   }
 
-<<<<<<< HEAD
-=======
   // push forward the start position on the message's values iterator, up until
   // we run out of positions or we find a position matching 'last_committed'.
->>>>>>> 8fc23ca2
   while (start != m->values.end() && start->first <= last_committed) {
     ++start;
   }
@@ -325,12 +261,6 @@
   } else {
     dout(10) << "store_state [" << start->first << ".." 
 	     << last_committed << "]" << dendl;
-<<<<<<< HEAD
-
-    mon->store->put_bl_sn_map(machine_name, start, end);
-    mon->store->put_int(last_committed, machine_name, "last_committed");
-    mon->store->put_int(first_committed, machine_name, "first_committed");
-=======
     t.put(get_name(), "last_committed", last_committed);
     // we write our first_committed version before we append the message's
     // transaction because this transaction may be a trim; if so, it will
@@ -359,7 +289,6 @@
     // update the first and last committed in-memory values.
     first_committed = get_store()->get(get_name(), "first_committed");
     last_committed = get_store()->get(get_name(), "last_committed");
->>>>>>> 8fc23ca2
   }
 }
 
@@ -423,11 +352,7 @@
 	  // share committed values
 	  dout(10) << " sending commit to mon." << p->first << dendl;
 	  MMonPaxos *commit = new MMonPaxos(mon->get_epoch(),
-<<<<<<< HEAD
-					    MMonPaxos::OP_COMMIT, machine_id,
-=======
 					    MMonPaxos::OP_COMMIT,
->>>>>>> 8fc23ca2
 					    ceph_clock_now(g_ceph_context));
 	  share_state(commit, peer_first_committed[p->first], p->second);
 	  mon->messenger->send_message(commit, mon->monmap->get_inst(p->first));
@@ -534,11 +459,7 @@
     
     dout(10) << " sending begin to mon." << *p << dendl;
     MMonPaxos *begin = new MMonPaxos(mon->get_epoch(), MMonPaxos::OP_BEGIN,
-<<<<<<< HEAD
-				     machine_id, ceph_clock_now(g_ceph_context));
-=======
 				     ceph_clock_now(g_ceph_context));
->>>>>>> 8fc23ca2
     begin->values[last_committed+1] = new_value;
     begin->last_committed = last_committed;
     begin->pn = accepted_pn;
@@ -587,11 +508,7 @@
   
   // reply
   MMonPaxos *accept = new MMonPaxos(mon->get_epoch(), MMonPaxos::OP_ACCEPT,
-<<<<<<< HEAD
-				    machine_id, ceph_clock_now(g_ceph_context));
-=======
 				    ceph_clock_now(g_ceph_context));
->>>>>>> 8fc23ca2
   accept->pn = accepted_pn;
   accept->last_committed = last_committed;
   mon->messenger->send_message(accept, begin->get_source_inst());
@@ -704,11 +621,7 @@
 
     dout(10) << " sending commit to mon." << *p << dendl;
     MMonPaxos *commit = new MMonPaxos(mon->get_epoch(), MMonPaxos::OP_COMMIT,
-<<<<<<< HEAD
-				      machine_id, ceph_clock_now(g_ceph_context));
-=======
 				      ceph_clock_now(g_ceph_context));
->>>>>>> 8fc23ca2
     commit->values[last_committed] = new_value;
     commit->pn = accepted_pn;
     commit->last_committed = last_committed;
@@ -758,11 +671,7 @@
 
     if (*p == mon->rank) continue;
     MMonPaxos *lease = new MMonPaxos(mon->get_epoch(), MMonPaxos::OP_LEASE,
-<<<<<<< HEAD
-				     machine_id, ceph_clock_now(g_ceph_context));
-=======
 				     ceph_clock_now(g_ceph_context));
->>>>>>> 8fc23ca2
     lease->last_committed = last_committed;
     lease->lease_timestamp = lease_expire;
     lease->first_committed = first_committed;
@@ -883,11 +792,7 @@
 
   // ack
   MMonPaxos *ack = new MMonPaxos(mon->get_epoch(), MMonPaxos::OP_LEASE_ACK,
-<<<<<<< HEAD
-				 machine_id, ceph_clock_now(g_ceph_context));
-=======
 				 ceph_clock_now(g_ceph_context));
->>>>>>> 8fc23ca2
   ack->last_committed = last_committed;
   ack->first_committed = first_committed;
   ack->lease_timestamp = ceph_clock_now(g_ceph_context);
