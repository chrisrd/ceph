// -*- mode:C++; tab-width:8; c-basic-offset:2; indent-tabs-mode:t -*- 
// vim: ts=8 sw=2 smarttab
/*
 * Ceph - scalable distributed file system
 *
 * Copyright (C) 2004-2006 Sage Weil <sage@newdream.net>
 *
 * This is free software; you can redistribute it and/or
 * modify it under the terms of the GNU Lesser General Public
 * License version 2.1, as published by the Free Software 
 * Foundation.  See file COPYING.
 * 
 */

#include <sstream>

#include "mon/AuthMonitor.h"
#include "mon/Monitor.h"
#include "mon/MonitorDBStore.h"

#include "messages/MMonCommand.h"
#include "messages/MAuth.h"
#include "messages/MAuthReply.h"
#include "messages/MMonGlobalID.h"

#include "include/str_list.h"
#include "common/Timer.h"

#include "auth/AuthServiceHandler.h"
#include "auth/KeyRing.h"

#include "osd/osd_types.h"

#include "common/config.h"
#include "include/assert.h"

#define dout_subsys ceph_subsys_mon
#undef dout_prefix
#define dout_prefix _prefix(_dout, mon, get_version())
static ostream& _prefix(std::ostream *_dout, Monitor *mon, version_t v) {
  return *_dout << "mon." << mon->name << "@" << mon->rank
		<< "(" << mon->get_state_name()
		<< ").auth v" << v << " ";
}

ostream& operator<<(ostream& out, AuthMonitor& pm)
{
  std::stringstream ss;
 
  return out << "auth";
}

void AuthMonitor::check_rotate()
{
  KeyServerData::Incremental rot_inc;
  rot_inc.op = KeyServerData::AUTH_INC_SET_ROTATING;
  if (!mon->key_server.updated_rotating(rot_inc.rotating_bl, last_rotating_ver))
    return;
  dout(10) << "AuthMonitor::tick() updated rotating, now calling propose_pending" << dendl;
  push_cephx_inc(rot_inc);
  propose_pending();
}

/*
 Tick function to update the map based on performance every N seconds
*/

void AuthMonitor::tick() 
{
  if (!is_active()) return;

  update_from_paxos();
  dout(10) << *this << dendl;

  if (!mon->is_leader()) return; 

  check_rotate();
}

void AuthMonitor::on_active()
{
  dout(10) << "AuthMonitor::on_active()" << dendl;

  if (!mon->is_leader())
    return;
  mon->key_server.start_server();
/*
  check_rotate();
*/
}

void AuthMonitor::create_initial()
{
  dout(10) << "create_initial -- creating initial map" << dendl;

  KeyRing keyring;
  bufferlist bl;
  int ret = mon->store->get("mkfs", "keyring", bl);
  assert(ret == 0);
  bufferlist::iterator p = bl.begin();
  ::decode(keyring, p);

  import_keyring(keyring);

  max_global_id = MIN_GLOBAL_ID;

  Incremental inc;
  inc.inc_type = GLOBAL_ID;
  inc.max_global_id = max_global_id;
  pending_auth.push_back(inc);
}

void AuthMonitor::update_from_paxos()
{
  dout(10) << __func__ << dendl;
  version_t version = get_version();
  version_t keys_ver = mon->key_server.get_ver();
  if (version == keys_ver)
    return;
  assert(version >= keys_ver);

  version_t latest_full = get_version_latest_full();

  dout(10) << __func__ << " version " << version << " keys ver " << keys_ver
           << " latest " << latest_full << dendl;

  if ((latest_full > 0) && (latest_full > keys_ver)) {
    bufferlist latest_bl;
    int err = get_version_full(latest_full, latest_bl);
    assert(err == 0);
    assert(latest_bl.length() != 0);
    dout(7) << __func__ << " loading summary e " << latest_full << dendl;
    dout(7) << __func__ << " latest length " << latest_bl.length() << dendl;
    bufferlist::iterator p = latest_bl.begin();
    __u8 struct_v;
    ::decode(struct_v, p);
    ::decode(max_global_id, p);
    ::decode(mon->key_server, p);
    mon->key_server.set_ver(latest_full);
    keys_ver = latest_full;
  }

  dout(10) << __func__ << " key server version " << mon->key_server.get_ver() << dendl;

  // walk through incrementals
  while (version > keys_ver) {
    bufferlist bl;
    int ret = get_version(keys_ver+1, bl);
    assert(ret == 0);

    // reset if we are moving to initial state.  we will normally have
    // keys in here temporarily for bootstrapping that we need to
    // clear out.
    if (keys_ver == 0) 
      mon->key_server.clear_secrets();

    dout(20) << __func__ << " walking through version " << (keys_ver+1)
             << " len " << bl.length() << dendl;

    bufferlist::iterator p = bl.begin();
    __u8 v;
    ::decode(v, p);
    while (!p.end()) {
      Incremental inc;
      ::decode(inc, p);
      switch (inc.inc_type) {
      case GLOBAL_ID:
	max_global_id = inc.max_global_id;
	break;

      case AUTH_DATA:
        {
          KeyServerData::Incremental auth_inc;
          bufferlist::iterator iter = inc.auth_data.begin();
          ::decode(auth_inc, iter);
          mon->key_server.apply_data_incremental(auth_inc);
          break;
        }
      }
    }

    keys_ver++;
    mon->key_server.set_ver(keys_ver);

    if (keys_ver == 1) {
      MonitorDBStore::Transaction t;
      t.erase("mkfs", "keyring");
      mon->store->apply_transaction(t);
    }
  }

  if (last_allocated_id == 0)
    last_allocated_id = max_global_id;

  dout(10) << "update_from_paxos() last_allocated_id=" << last_allocated_id
	   << " max_global_id=" << max_global_id << dendl;
 
  /*
  bufferlist bl;
  __u8 v = 1;
  ::encode(v, bl);
  ::encode(max_global_id, bl);
  Mutex::Locker l(mon->key_server.get_lock());
  ::encode(mon->key_server, bl);
  paxos->stash_latest(version, bl);
  */
}

void AuthMonitor::increase_max_global_id()
{
  assert(mon->is_leader());

  max_global_id += g_conf->mon_globalid_prealloc;
  dout(10) << "increasing max_global_id to " << max_global_id << dendl;
  Incremental inc;
  inc.inc_type = GLOBAL_ID;
  inc.max_global_id = max_global_id;
  pending_auth.push_back(inc);
}

bool AuthMonitor::should_propose(double& delay)
{
  return (pending_auth.size() > 0);
}

void AuthMonitor::create_pending()
{
  pending_auth.clear();
  dout(10) << "create_pending v " << (get_version() + 1) << dendl;
}

void AuthMonitor::encode_pending(MonitorDBStore::Transaction *t)
{
  dout(10) << __func__ << " v " << (get_version() + 1) << dendl;

  bufferlist bl;

  __u8 v = 1;
  ::encode(v, bl);
<<<<<<< HEAD
  for (vector<Incremental>::iterator p = pending_auth.begin();
       p != pending_auth.end();
       p++)
    p->encode(bl, mon->get_quorum_features());
=======
  vector<Incremental>::iterator p;
  for (p = pending_auth.begin(); p != pending_auth.end(); p++)
    p->encode(bl);

  version_t version = get_version() + 1;
  put_version(t, version, bl);
  put_last_committed(t, version);

  bufferlist full_bl;
  Mutex::Locker l(mon->key_server.get_lock());
  if (mon->key_server.has_secrets()) {
    dout(10) << __func__ << " key server has secrets!" << dendl;
    v = 1;
    ::encode(v, full_bl);
    ::encode(max_global_id, full_bl);
    ::encode(mon->key_server, full_bl);

    put_version_full(t, version, full_bl);
    put_version_latest_full(t, version);
  } else
    dout(10) << __func__ << " key server has no secrets; do not put them in tx" << dendl;
}

void AuthMonitor::update_trim()
{
  unsigned max = g_conf->paxos_max_join_drift * 2;
  version_t version = get_version();
  if (mon->is_leader() && (version > max))
    set_trim_to(version - max);
>>>>>>> 8fc23ca2
}

bool AuthMonitor::preprocess_query(PaxosServiceMessage *m)
{
  dout(10) << "preprocess_query " << *m << " from " << m->get_orig_source_inst() << dendl;
  switch (m->get_type()) {
  case MSG_MON_COMMAND:
    return preprocess_command((MMonCommand*)m);

  case CEPH_MSG_AUTH:
    return prep_auth((MAuth *)m, false);

  case MSG_MON_GLOBAL_ID:
    return false;

  default:
    assert(0);
    m->put();
    return true;
  }
}

bool AuthMonitor::prepare_update(PaxosServiceMessage *m)
{
  dout(10) << "prepare_update " << *m << " from " << m->get_orig_source_inst() << dendl;
  switch (m->get_type()) {
  case MSG_MON_COMMAND:
    return prepare_command((MMonCommand*)m);
  case MSG_MON_GLOBAL_ID:
    return prepare_global_id((MMonGlobalID*)m); 
  case CEPH_MSG_AUTH:
    return prep_auth((MAuth *)m, true);
  default:
    assert(0);
    m->put();
    return false;
  }
}

void AuthMonitor::election_finished()
{
  dout(10) << "AuthMonitor::election_starting" << dendl;
  last_allocated_id = 0;
}

uint64_t AuthMonitor::assign_global_id(MAuth *m, bool should_increase_max)
{
  int total_mon = mon->monmap->size();
  dout(10) << "AuthMonitor::assign_global_id m=" << *m << " mon=" << mon->rank << "/" << total_mon
	   << " last_allocated=" << last_allocated_id << " max_global_id=" <<  max_global_id << dendl;

  uint64_t next_global_id = last_allocated_id + 1;

  if (next_global_id < max_global_id) {
    int remainder = next_global_id % total_mon;
    if (remainder)
      remainder = total_mon - remainder;
    next_global_id += remainder + mon->rank;
    dout(10) << "next_global_id should be " << next_global_id << dendl;
  }

  while (next_global_id >= max_global_id) {
    if (!mon->is_leader()) {
      dout(10) << "not the leader, requesting more ids from leader" << dendl;
      int leader = mon->get_leader();
      MMonGlobalID *req = new MMonGlobalID();
      req->old_max_id = max_global_id;
      mon->messenger->send_message(req, mon->monmap->get_inst(leader));
      wait_for_finished_proposal(new C_RetryMessage(this, m));
      //paxos->wait_for_commit(new C_RetryMessage(this, m));
      return 0;
    } else {
      if (!should_increase_max)
        return 0;

      dout(10) << "increasing max_global_id" << dendl;
      increase_max_global_id();
    }
  }

  last_allocated_id = next_global_id;

  return next_global_id;
}


bool AuthMonitor::prep_auth(MAuth *m, bool paxos_writable)
{
  dout(10) << "prep_auth() blob_size=" << m->get_auth_payload().length() << dendl;

  MonSession *s = (MonSession *)m->get_connection()->get_priv();
  if (!s) {
    dout(10) << "no session, dropping" << dendl;
    m->put();
    return true;
  }

  int ret = 0;
  AuthCapsInfo caps_info;
  MAuthReply *reply;
  bufferlist response_bl;
  bufferlist::iterator indata = m->auth_payload.begin();
  __u32 proto = m->protocol;
  bool start = false;
  EntityName entity_name;

  // set up handler?
  if (m->protocol == 0 && !s->auth_handler) {
    set<__u32> supported;
    
    try {
      __u8 struct_v = 1;
      ::decode(struct_v, indata);
      ::decode(supported, indata);
      ::decode(entity_name, indata);
      ::decode(s->global_id, indata);
    } catch (const buffer::error &e) {
      dout(10) << "failed to decode initial auth message" << dendl;
      ret = -EINVAL;
      goto reply;
    }

    int type;

    if (entity_name.get_type() == CEPH_ENTITY_TYPE_MON ||
	entity_name.get_type() == CEPH_ENTITY_TYPE_OSD ||
	entity_name.get_type() == CEPH_ENTITY_TYPE_MDS)
      type = mon->auth_cluster_required.pick(supported);
    else
      type = mon->auth_service_required.pick(supported);
    s->auth_handler = get_auth_service_handler(type, g_ceph_context, &mon->key_server);
    if (!s->auth_handler) {
      ret = -ENOTSUP;
      goto reply;
    }
    start = true;
  } else if (!s->auth_handler) {
      dout(10) << "protocol specified but no s->auth_handler" << dendl;
      ret = -EINVAL;
      goto reply;
  }

  /* assign a new global_id? we assume this should only happen on the first
     request. If a client tries to send it later, it'll screw up its auth
     session */
  if (!s->global_id) {
    s->global_id = assign_global_id(m, paxos_writable);
    if (!s->global_id) {
      s->put();

      delete s->auth_handler;
      s->auth_handler = NULL;

      //we don't m->put() here because assign_global_id has queued it up
      if (mon->is_leader())
	return false;
      return true;
    }
  }

  try {
    uint64_t auid;
    if (start) {
      // new session

      // always send the latest monmap.
      if (m->monmap_epoch < mon->monmap->get_epoch())
	mon->send_latest_monmap(m->get_connection());

      proto = s->auth_handler->start_session(entity_name, indata, response_bl, caps_info);
      ret = 0;
      s->caps.set_allow_all(caps_info.allow_all);
    } else {
      // request
      ret = s->auth_handler->handle_request(indata, response_bl, s->global_id, caps_info, &auid);
    }
    if (ret == -EIO) {
      wait_for_active(new C_RetryMessage(this,m));
      //paxos->wait_for_active(new C_RetryMessage(this, m));
      goto done;
    }
    if (caps_info.caps.length()) {
      bufferlist::iterator iter = caps_info.caps.begin();
      s->caps.parse(iter, NULL);
      s->caps.set_auid(auid);
    }
  } catch (const buffer::error &err) {
    ret = -EINVAL;
    dout(0) << "caught error when trying to handle auth request, probably malformed request" << dendl;
  }

reply:
  reply = new MAuthReply(proto, &response_bl, ret, s->global_id);
  mon->send_reply(m, reply);
  m->put();
done:
  s->put();
  return true;
}

void AuthMonitor::auth_usage(stringstream& ss)
{
  ss << "error: usage:" << std::endl;
  ss << "              auth <add | del> <name> <--in-file=filename>" << std::endl;
  ss << "              auth <list>" << std::endl;
}

bool AuthMonitor::preprocess_command(MMonCommand *m)
{
  int r = -1;
  bufferlist rdata;
  stringstream ss;

  if (m->cmd.size() > 1) {
    if (m->cmd[1] == "add" ||
        m->cmd[1] == "del" ||
	m->cmd[1] == "get-or-create" ||
	m->cmd[1] == "get-or-create-key" ||
	m->cmd[1] == "caps") {
      return false;
    }

    MonSession *session = m->get_session();
    if (!session ||
	(!session->caps.get_allow_all() &&
	 !mon->_allowed_command(session, m->cmd))) {
      mon->reply_command(m, -EACCES, "access denied", rdata, get_version());
      return true;
    }

    if (m->cmd[1] == "export") {
      KeyRing keyring;
      export_keyring(keyring);
      if (m->cmd.size() > 2) {
	EntityName ename;
	EntityAuth eauth;
	if (ename.from_str(m->cmd[2])) {
	  if (keyring.get_auth(ename, eauth)) {
	    KeyRing kr;
	    kr.add(ename, eauth);
	    kr.encode_plaintext(rdata);
	    ss << "export " << eauth;
	    r = 0;
	  } else {
	    ss << "no key for " << eauth;
	    r = -ENOENT;
	  }
	} else {
	  ss << "invalid entity_auth " << m->cmd[2];
	  r = -EINVAL;
	}
      } else {
	keyring.encode_plaintext(rdata);
	ss << "exported master keyring";
	r = 0;
      }
    }
    else if (m->cmd[1] == "get" && m->cmd.size() > 2) {
      KeyRing keyring;
      EntityName entity;
      if (!entity.from_str(m->cmd[2])) {
	ss << "failed to identify entity name from " << m->cmd[2];
	r = -ENOENT;
      } else {
	EntityAuth entity_auth;
	if(!mon->key_server.get_auth(entity, entity_auth)) {
	  ss << "failed to find " << m->cmd[2] << " in keyring";
	  r = -ENOENT;
	} else {
	  keyring.add(entity, entity_auth);
	  keyring.encode_plaintext(rdata);
	  ss << "exported keyring for " << m->cmd[2];
	  r = 0;
	}
      }
    }
    else if ((m->cmd[1] == "print-key" || m->cmd[1] == "print_key" || m->cmd[1] == "get-key") &&
	     m->cmd.size() == 3) {
      EntityName ename;
      if (!ename.from_str(m->cmd[2])) {
	ss << "failed to identify entity name from " << m->cmd[2];
	r = -ENOENT;
	goto done;
      }
      EntityAuth auth;
      if (!mon->key_server.get_auth(ename, auth)) {
	ss << "don't have " << ename;
	r = -ENOENT;
	goto done;
      }
      ss << auth.key;
      r = 0;      
    }
    else if (m->cmd[1] == "list") {
      mon->key_server.list_secrets(ss);
      r = 0;
      goto done;
    }
    else {
      auth_usage(ss);
      r = -EINVAL;
    }
  } else {
    auth_usage(ss);
    r = -EINVAL;
  }

 done:
  string rs;
  getline(ss, rs, '\0');
  mon->reply_command(m, r, rs, rdata, get_version());
  return true;
}

void AuthMonitor::export_keyring(KeyRing& keyring)
{
  mon->key_server.export_keyring(keyring);
}

void AuthMonitor::import_keyring(KeyRing& keyring)
{
  for (map<EntityName, EntityAuth>::iterator p = keyring.get_keys().begin();
       p != keyring.get_keys().end();
       p++) {
    KeyServerData::Incremental auth_inc;
    auth_inc.name = p->first;
    auth_inc.auth = p->second; 
    auth_inc.op = KeyServerData::AUTH_INC_ADD;
    dout(10) << " importing " << auth_inc.name << " " << auth_inc.auth << dendl;
    push_cephx_inc(auth_inc);
  }
}

bool AuthMonitor::prepare_command(MMonCommand *m)
{
  stringstream ss;
  bufferlist rdata;
  string rs;
  int err = -EINVAL;

  MonSession *session = m->get_session();
  if (!session ||
      (!session->caps.get_allow_all() &&
       !mon->_allowed_command(session, m->cmd))) {
    mon->reply_command(m, -EACCES, "access denied", rdata, get_version());
    return true;
  }

  // nothing here yet
  if (m->cmd.size() > 1) {
    if (m->cmd[1] == "import") {
      bufferlist bl = m->get_data();
      bufferlist::iterator iter = bl.begin();
      KeyRing keyring;
      try {
        ::decode(keyring, iter);
      } catch (const buffer::error &ex) {
        ss << "error decoding keyring";
        rs = err;
        goto done;
      }
      import_keyring(keyring);
      ss << "imported keyring";
      getline(ss, rs);
      wait_for_finished_proposal(new Monitor::C_Command(mon, m, 0, rs, get_version()));
      //paxos->wait_for_commit(new Monitor::C_Command(mon, m, 0, rs, get_version()));
      return true;
    }
    else if (m->cmd[1] == "add" && m->cmd.size() >= 2) {
      KeyServerData::Incremental auth_inc;
      if (m->cmd.size() >= 3) {
        if (!auth_inc.name.from_str(m->cmd[2])) {
          ss << "bad entity name";
          err = -EINVAL;
          goto done;
        }
      }

      bufferlist bl = m->get_data();
      dout(10) << "AuthMonitor::prepare_command bl.length()=" << bl.length() << dendl;
      if (bl.length()) {
	bufferlist::iterator iter = bl.begin();
	KeyRing keyring;
	try {
	  ::decode(keyring, iter);
	} catch (const buffer::error &ex) {
	  ss << "error decoding keyring";
	  err = -EINVAL;
	  goto done;
	}
        if (!keyring.get_auth(auth_inc.name, auth_inc.auth)) {
	  ss << "key for " << auth_inc.name << " not found in provided keyring";
	  err = -EINVAL;
	  goto done;
	}
      } else {
	// generate a new random key
	dout(10) << "AuthMonitor::prepare_command generating random key for " << auth_inc.name << dendl;
	auth_inc.auth.key.create(g_ceph_context, CEPH_CRYPTO_AES);
      }

      auth_inc.op = KeyServerData::AUTH_INC_ADD;

      // suck in any caps too
      for (unsigned i=3; i+1<m->cmd.size(); i += 2)
	::encode(m->cmd[i+1], auth_inc.auth.caps[m->cmd[i]]);

      dout(10) << " importing " << auth_inc.name << " " << auth_inc.auth << dendl;
      push_cephx_inc(auth_inc);

      ss << "added key for " << auth_inc.name;
      getline(ss, rs);
      wait_for_finished_proposal(new Monitor::C_Command(mon, m, 0, rs, get_version()));
      //paxos->wait_for_commit(new Monitor::C_Command(mon, m, 0, rs, get_version()));
      return true;
    }
    else if ((m->cmd[1] == "get-or-create-key" ||
	      m->cmd[1] == "get-or-create") &&
	     m->cmd.size() >= 3) {
      // auth get-or-create <name> [mon osdcapa osd osdcapb ...]
      EntityName entity;
      if (!entity.from_str(m->cmd[2])) {
	ss << "bad entity name";
	err = -EINVAL;
	goto done;
      }

      // do we have it?
      EntityAuth entity_auth;
      if (mon->key_server.get_auth(entity, entity_auth)) {
	for (unsigned i=3; i + 1<m->cmd.size(); i += 2) {
	  string sys = m->cmd[i];
	  bufferlist cap;
	  ::encode(m->cmd[i+1], cap);
	  if (entity_auth.caps.count(sys) == 0 ||
	      !entity_auth.caps[sys].contents_equal(cap)) {
	    ss << "key for " << entity << " exists but cap " << sys << " does not match";
	    err = -EINVAL;
	    goto done;
	  }
	}

	if (m->cmd[1] == "get-or-create-key") {
	  ss << entity_auth.key;
	} else {
	  KeyRing kr;
	  kr.add(entity, entity_auth.key);
	  kr.encode_plaintext(rdata);
	}
	err = 0;
	goto done;
      }

      // ...or are we about to?
      for (vector<Incremental>::iterator p = pending_auth.begin();
	   p != pending_auth.end();
	   ++p) {
	if (p->inc_type == AUTH_DATA) {
	  KeyServerData::Incremental auth_inc;
	  bufferlist::iterator q = p->auth_data.begin();
	  ::decode(auth_inc, q);
	  if (auth_inc.op == KeyServerData::AUTH_INC_ADD &&
	      auth_inc.name == entity) {
	    wait_for_finished_proposal(new Monitor::C_Command(mon, m, 0, rs, get_version()));
	    //paxos->wait_for_commit(new C_RetryMessage(this, m));
	    return true;
	  }
	}
      }

      // create it
      KeyServerData::Incremental auth_inc;
      auth_inc.op = KeyServerData::AUTH_INC_ADD;
      auth_inc.name = entity;
      auth_inc.auth.key.create(g_ceph_context, CEPH_CRYPTO_AES);
      for (unsigned i=3; i + 1<m->cmd.size(); i += 2)
	::encode(m->cmd[i+1], auth_inc.auth.caps[m->cmd[i]]);

      push_cephx_inc(auth_inc);

      if (m->cmd[1] == "get-or-create-key") {
	ss << auth_inc.auth.key;
      } else {
	KeyRing kr;
	kr.add(entity, auth_inc.auth.key);
	kr.encode_plaintext(rdata);
      }

      getline(ss, rs);
<<<<<<< HEAD
      paxos->wait_for_commit(new Monitor::C_Command(mon, m, 0, rs, rdata, paxos->get_version()));
=======
      wait_for_finished_proposal(new Monitor::C_Command(mon, m, 0, rs, get_version()));
      //paxos->wait_for_commit(new Monitor::C_Command(mon, m, 0, rs, get_version()));
>>>>>>> 8fc23ca2
      return true;
    }
    else if (m->cmd[1] == "caps" && m->cmd.size() >= 3) {
      KeyServerData::Incremental auth_inc;
      if (!auth_inc.name.from_str(m->cmd[2])) {
	ss << "bad entity name";
	err = -EINVAL;
	goto done;
      }
      if (!mon->key_server.contains(auth_inc.name)) {
        ss << "couldn't find entry " << auth_inc.name;
        err = -ENOENT;
        goto done;
      }
      mon->key_server.get_auth(auth_inc.name, auth_inc.auth);

      map<string,bufferlist> newcaps;
      for (unsigned i=3; i+1<m->cmd.size(); i += 2)
	::encode(m->cmd[i+1], newcaps[m->cmd[i]]);

      auth_inc.op = KeyServerData::AUTH_INC_ADD;
      auth_inc.auth.caps = newcaps;
      push_cephx_inc(auth_inc);

      ss << "updated caps for " << auth_inc.name;
      getline(ss, rs);
      wait_for_finished_proposal(new Monitor::C_Command(mon, m, 0, rs, get_version()));
      //paxos->wait_for_commit(new Monitor::C_Command(mon, m, 0, rs, get_version()));
      return true;     
    }
    else if (m->cmd[1] == "del" && m->cmd.size() >= 3) {
      string name = m->cmd[2];
      KeyServerData::Incremental auth_inc;
      auth_inc.name.from_str(name);
      if (!mon->key_server.contains(auth_inc.name)) {
        ss << "couldn't find entry " << name;
        err = -ENOENT;
        goto done;
      }
      auth_inc.op = KeyServerData::AUTH_INC_DEL;
      push_cephx_inc(auth_inc);

      ss << "updated";
      getline(ss, rs);
      wait_for_finished_proposal(new Monitor::C_Command(mon, m, 0, rs, get_version()));
      //paxos->wait_for_commit(new Monitor::C_Command(mon, m, 0, rs, get_version()));
      return true;
    }
    else {
      auth_usage(ss);
    }
  } else {
    auth_usage(ss);
  }

done:
  getline(ss, rs, '\0');
  mon->reply_command(m, err, rs, rdata, get_version());
  return false;
}

bool AuthMonitor::prepare_global_id(MMonGlobalID *m)
{
  dout(10) << "AuthMonitor::prepare_global_id" << dendl;
  increase_max_global_id();

  m->put();
  return true;
}<|MERGE_RESOLUTION|>--- conflicted
+++ resolved
@@ -237,15 +237,10 @@
 
   __u8 v = 1;
   ::encode(v, bl);
-<<<<<<< HEAD
   for (vector<Incremental>::iterator p = pending_auth.begin();
        p != pending_auth.end();
        p++)
     p->encode(bl, mon->get_quorum_features());
-=======
-  vector<Incremental>::iterator p;
-  for (p = pending_auth.begin(); p != pending_auth.end(); p++)
-    p->encode(bl);
 
   version_t version = get_version() + 1;
   put_version(t, version, bl);
@@ -272,7 +267,6 @@
   version_t version = get_version();
   if (mon->is_leader() && (version > max))
     set_trim_to(version - max);
->>>>>>> 8fc23ca2
 }
 
 bool AuthMonitor::preprocess_query(PaxosServiceMessage *m)
@@ -762,12 +756,8 @@
       }
 
       getline(ss, rs);
-<<<<<<< HEAD
-      paxos->wait_for_commit(new Monitor::C_Command(mon, m, 0, rs, rdata, paxos->get_version()));
-=======
-      wait_for_finished_proposal(new Monitor::C_Command(mon, m, 0, rs, get_version()));
-      //paxos->wait_for_commit(new Monitor::C_Command(mon, m, 0, rs, get_version()));
->>>>>>> 8fc23ca2
+      wait_for_finished_proposal(new Monitor::C_Command(mon, m, 0, rs, rdata, get_version()));
+      //paxos->wait_for_commit(new Monitor::C_Command(mon, m, 0, rs, rdata, paxos->get_version()));
       return true;
     }
     else if (m->cmd[1] == "caps" && m->cmd.size() >= 3) {
